---
AWSTemplateFormatVersion: '2010-09-09'
Transform: AWS::Serverless-2016-10-31
Parameters:
  Environment:
    Type: String
    Description: Deployment environment
    Default: dev
    AllowedValues:
      - dev
      - stg
      - prod
  RolesStackName:
    Type: String
    Description: CFN stack name of the Roles stack
    Default: web-community-cdn-roles
  DnsStackName:
    Type: String
    Description: CFN stack name of the DNS stack
  ApplyDns:
    Type: String
    Description: Whether or not to create DNS records
    Default: true
    AllowedValues:
      - true
      - false
  AliasResolverFunctionHash:
    Type: String
    Description: Hash of the files in the Alias Resolver lambda. Used to make the lambda copier work.
    Default: fakesha

Mappings:
  Certs:
    #prd-appdev-oit-byu
    "427927161742":
      cdn: arn:aws:acm:us-east-1:427927161742:certificate/66066e1d-6aac-49f4-8b52-bd699547b8d6
    #dev-oit-byu
    "818272543125":
      cdn: arn:aws:acm:us-east-1:818272543125:certificate/bdc29547-58fe-44cb-8c33-56032ba829f3
    #trn-oit-byu
    "398230616010":
      cdn: arn:aws:acm:us-east-1:398230616010:certificate/811c7982-75e1-4565-b81b-4a4dad3e6b85
  GithubConfig:
    prod:
      repo: byuweb/web-cdn
      branch: master
    stg:
      repo: byuweb/web-cdn
      branch: beta
    dev:
      repo: byuweb/web-cdn
      branch: beta
  CacheTTL:
    prod:
      default: 3600
      max: 86400
      min: 0
    stg:
      default: 30
      max: 300
      min: 0
    dev:
      default: 30
      max: 300
      min: 0
  DNS:
    prod:
      webhooks: webhooks-next.cdn.byu.edu
      cdn: next.cdn.byu.edu
    stg:
      webhooks: webhooks-beta.cdn.byu.edu
      cdn: beta.cdn.byu.edu
    dev:
      webhooks: webhooks-dev.cdn.byu.edu
      cdn: dev.cdn.byu.edu

Conditions:
  FlatDns: !Or [ !Equals [ !Ref Environment, dev ], !Equals [ !Ref Environment, stg ] ]
  NestedDns: !Equals [ !Ref Environment, prod ]
  ApplyDns: !Equals [ !Ref ApplyDns, true ]

Resources:
  ContentBucket:
    Type: AWS::S3::Bucket
    Properties:
      AccessControl: PublicRead
      BucketName: !Sub "byu-web-community-cdn-contents-${Environment}"
      CorsConfiguration:
        CorsRules:
        - Id: AllowAllGets
          AllowedHeaders: ['*']
          AllowedMethods: [GET]
          AllowedOrigins: ['*']
          ExposedHeaders: [Date]
          MaxAge: '3600'
      WebsiteConfiguration:
        IndexDocument: index.html
      Tags:
      - Key: Name
        Value: !Sub "Web Community CDN ${Environment} Contents"
      - Key: team
        # This isn't necessarily accurate, but it's the best group I can find for it.
        Value: OIT_APP_DEV__STUDENT_LIFE_APPS
      - Key: env
        Value: !Ref Environment
      - Key: data-sensitivity
        Value: public
      - Key: app
        Value: Web Community CDN

  ContentBucketAllowBuilderUpdates:
    Type: AWS::S3::BucketPolicy
    Properties:
      Bucket: !Ref ContentBucket
      PolicyDocument:
        Version: 2012-10-17
        Statement:
          - Effect: Allow
            Principal:
              AWS:
                Fn::ImportValue: !Sub "${RolesStackName}-BuilderRole"
            Action:
              - s3:ListBucket
              - s3:PutBucketWebsite
              - s3:Get*
            Resource: !Sub "arn:aws:s3:::${ContentBucket}"
          - Effect: Allow
            Principal:
              AWS:
                Fn::ImportValue: !Sub "${RolesStackName}-BuilderRole"
            Action:
              - s3:*
            Resource: !Sub "arn:aws:s3:::${ContentBucket}/*"

  CdnBuildProject:
    Type: AWS::CodeBuild::Project
    Properties:
      Name: !Sub "web-community-cdn-${Environment}-assembler"
      Description: Assembles, builds, and deploys the contents of the BYU Web Community CDN
      Artifacts:
        Type: no_artifacts
      Source:
        Type: GITHUB
        Location:
          Fn::Sub:
            - "https://github.com/${Repo}.git"
            - Repo: !FindInMap [ GithubConfig, !Ref Environment, repo ]
        Auth:
          Type: OAUTH
        BuildSpec: buildspec-assembler.yml
      TimeoutInMinutes: 10
      Environment:
        Type: LINUX_CONTAINER
        ComputeType: BUILD_GENERAL1_MEDIUM
        Image: !Sub "${AWS::AccountId}.dkr.ecr.${AWS::Region}.amazonaws.com/web-community-cdn-assembler:${Environment}"
        EnvironmentVariables:
          - Name: DESTINATION_S3_BUCKET
            Value: !Ref ContentBucket
          - Name: BUILD_ENV
            Value: !Ref Environment
          - Name: CDN_HOST
            Value: !FindInMap [ DNS, !Ref Environment, cdn ]
      ServiceRole:
        Fn::ImportValue: !Sub "${RolesStackName}-BuilderRole"
      Tags:
        - Key: Name
          Value: !Sub "Web Community CDN ${Environment} Assembler"
        - Key: team
          # This isn't necessarily accurate, but it's the best group I can find for it.
          Value: OIT_APP_DEV__STUDENT_LIFE_APPS
        - Key: env
          Value: !Ref Environment
        - Key: data-sensitivity
          Value: public
        - Key: app
          Value: Web Community CDN

  WebhookDomain:
    Type: AWS::ApiGateway::DomainName
    Properties:
      CertificateArn: !FindInMap [ Certs, !Ref "AWS::AccountId", cdn ]
      DomainName: !FindInMap [ DNS, !Ref Environment, webhooks ]

  WebhookBasePath:
    DependsOn: [WebhookFunc]
    Type: AWS::ApiGateway::BasePathMapping
    Properties:
      DomainName: !Ref WebhookDomain
  # This is a hack.  We're depending on some auto-generated names that could change at any time.
      RestApiId: !Ref ServerlessRestApi
      Stage: !Ref ServerlessRestApiProdStage

  WebhookFunc:
    Type: AWS::Serverless::Function
    Properties:
      FunctionName: !Sub "web-community-cdn-webhooks-${Environment}"
      CodeUri: ./../packages/webhooks/
      Handler: lambda.handler
      Runtime: nodejs6.10
      MemorySize: 128
      Timeout: 60
      Role:
        Fn::ImportValue: !Sub "${RolesStackName}-InvokerRole"
      Environment:
        Variables:
          CDN_BUILDER_NAME: !Ref CdnBuildProject
          CDN_MAIN_CONFIG_REPO: !FindInMap [ GithubConfig, !Ref Environment, repo ]
          CDN_MAIN_CONFIG_BRANCH: !FindInMap [ GithubConfig, !Ref Environment, branch ]
      Events:
        ProxyApiRoot:
          Type: Api
          Properties:
            Path: /{proxy+}
            Method: POST
    Tags:
      - Key: Name
        Value: !Join [ " ", [ !FindInMap [ Bucket, !Ref Environment, name ], Web Community CDN Github Webhook Receiver ] ]
      - Key: team
        # This isn't necessarily accurate, but it's the best group I can find for it.
        Value: OIT_APP_DEV__STUDENT_LIFE_APPS
      - Key: env
        Value: !Ref Environment
      - Key: data-sensitivity
        Value: public
      - Key: app
        Value: Web Community CDN

  WebhookDNS:
    Type: AWS::Route53::RecordSetGroup
    Condition: ApplyDns
    Properties:
      HostedZoneId:
        Fn::ImportValue:
          !Sub "${DnsStackName}-WebhookDnsZoneId"
      Comment: DNS for CDN Webhooks
      RecordSets:
        - Name: !FindInMap [ DNS, !Ref Environment, webhooks ]
          Type: A
          AliasTarget:
            HostedZoneId: Z2FDTNDATAQYW2
            DNSName: !GetAtt WebhookDomain.DistributionDomainName
        - Name: !FindInMap [ DNS, !Ref Environment, webhooks ]
          Type: AAAA
          AliasTarget:
            HostedZoneId: Z2FDTNDATAQYW2
            DNSName: !GetAtt WebhookDomain.DistributionDomainName

  WebsiteCloudfront:
    Type: AWS::CloudFront::Distribution
    Properties:
      DistributionConfig:
        Comment: !Sub "${Environment} Web Community CDN"
        Aliases:
         - !FindInMap [ DNS, !Ref Environment, cdn ]
        Enabled: 'true'
        HttpVersion: http2
        ViewerCertificate:
          AcmCertificateArn: !FindInMap [ Certs, !Ref "AWS::AccountId", cdn ]
          SslSupportMethod: sni-only
        DefaultCacheBehavior:
          AllowedMethods: [GET, HEAD, OPTIONS]
          Compress: true
          ForwardedValues:
            QueryString: 'true'
            Headers: [Origin]
          TargetOriginId: only-origin
          ViewerProtocolPolicy: redirect-to-https
          DefaultTTL: !FindInMap [ CacheTTL, !Ref Environment, default ]
          MaxTTL: !FindInMap [ CacheTTL, !Ref Environment, max ]
          MinTTL: !FindInMap [ CacheTTL, !Ref Environment, min ]
          LambdaFunctionAssociations:
          - EventType: origin-response
            LambdaFunctionARN: !GetAtt FixRedirectsFuncEdge.VersionArn
        DefaultRootObject: index.html
        PriceClass: PriceClass_100
        IPV6Enabled: true
        Origins:
        - Id: only-origin
          DomainName: !Select [ 1, !Split [ "://", !GetAtt ContentBucket.WebsiteURL ] ]
          CustomOriginConfig:
            HTTPPort: 80
            HTTPSPort: 443
            OriginProtocolPolicy: http-only

  WebsiteDNS:
    Type: AWS::Route53::RecordSetGroup
    Condition: ApplyDns
    Properties:
      HostedZoneId:
        Fn::ImportValue:
          !Sub "${DnsStackName}-RootDnsZoneId"
      Comment: DNS for CDN
      RecordSets:
        - Name: !FindInMap [ DNS, !Ref Environment, cdn ]
          Type: A
          AliasTarget:
            HostedZoneId: Z2FDTNDATAQYW2
            DNSName: !GetAtt WebsiteCloudfront.DomainName
        - Name: !FindInMap [ DNS, !Ref Environment, cdn ]
          Type: AAAA
          AliasTarget:
            HostedZoneId: Z2FDTNDATAQYW2
            DNSName: !GetAtt WebsiteCloudfront.DomainName

  FixRedirectsFunc:
    # This isn't actually the exact function that'll get invoked by lambda@edge. Our custom resource will copy it
    #  and push a new version to us-east-1 and lambda@edge.
    Type: AWS::Serverless::Function
    Properties:
      FunctionName: !Sub "web-community-cdn-fix-redirects-${Environment}"
      CodeUri: ./../packages/fix-redirects-lambda/
      Handler: index.handler
      Runtime: nodejs6.10
      MemorySize: 128
      Timeout: 3
      Role:
        Fn::ImportValue: !Sub "${RolesStackName}-EdgeLambdaExecutionRole"
    Tags:
      - Key: Name
        Value: !Join [ " ", [ !FindInMap [ Bucket, !Ref Environment, name ], Web Community CDN Alias Resolver ] ]
      - Key: team
        # This isn't necessarily accurate, but it's the best group I can find for it.
        Value: OIT_APP_DEV__STUDENT_LIFE_APPS
      - Key: env
        Value: !Ref Environment
      - Key: data-sensitivity
        Value: public
      - Key: app
        Value: Web Community CDN


  CopyLambdaToVirginia:
    # This will take the current alias resolver and push it to us-east-1
    #  and push a new version to us-east-1.
    Type: AWS::Serverless::Function
    Properties:
      CodeUri: ./custom-resources/copy-lambda/
      Handler: index.handler
      Runtime: nodejs6.10
      MemorySize: 128
      Timeout: 60
      Role:
        Fn::ImportValue: !Sub "${RolesStackName}-CloudformationCustomResourcesRole"

  FixRedirectsFuncEdge:
    Type: Custom::CopyLambdaToVirginia
    Properties:
      ServiceToken: !GetAtt CopyLambdaToVirginia.Arn
<<<<<<< HEAD
      LambdaFunctionName: !Ref FixRedirectsFunc
      Nonce: !Ref Nonce
=======
      LambdaFunctionName: !Ref AliasResolverFunc
      Nonce: !Ref AliasResolverFunctionHash
>>>>>>> 31c412c8

Outputs:
  ContentBucket:
    Value: !Ref ContentBucket
  BuildProject:
    Value: !Ref CdnBuildProject
  BuildBranch:
    Value: !FindInMap [ GithubConfig, !Ref Environment, branch ]
  Cloudfront:
    Value: !Ref WebsiteCloudfront<|MERGE_RESOLUTION|>--- conflicted
+++ resolved
@@ -346,13 +346,8 @@
     Type: Custom::CopyLambdaToVirginia
     Properties:
       ServiceToken: !GetAtt CopyLambdaToVirginia.Arn
-<<<<<<< HEAD
-      LambdaFunctionName: !Ref FixRedirectsFunc
-      Nonce: !Ref Nonce
-=======
       LambdaFunctionName: !Ref AliasResolverFunc
       Nonce: !Ref AliasResolverFunctionHash
->>>>>>> 31c412c8
 
 Outputs:
   ContentBucket:
